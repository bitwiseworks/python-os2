#!@EXENAME@

import sys
import os
import getopt
from distutils import sysconfig

valid_opts = ['prefix', 'exec-prefix', 'includes', 'libs', 'cflags',
              'ldflags', 'help']

def exit_with_usage(code=1):
    print >>sys.stderr, "Usage: %s [%s]" % (sys.argv[0],
                                            '|'.join('--'+opt for opt in valid_opts))
    sys.exit(code)

try:
    opts, args = getopt.getopt(sys.argv[1:], '', valid_opts)
except getopt.error:
    exit_with_usage()

if not opts:
    exit_with_usage()

pyver = sysconfig.get_config_var('VERSION')
getvar = sysconfig.get_config_var

opt_flags = [flag for (flag, val) in opts]

if '--help' in opt_flags:
    exit_with_usage(code=0)

for opt in opt_flags:
    if opt == '--prefix':
        print sysconfig.PREFIX

    elif opt == '--exec-prefix':
        print sysconfig.EXEC_PREFIX

    elif opt in ('--includes', '--cflags'):
        flags = ['-I' + sysconfig.get_python_inc(),
                 '-I' + sysconfig.get_python_inc(plat_specific=True)]
        if opt == '--cflags':
            flags.extend(getvar('CFLAGS').split())
        print ' '.join(flags)

    elif opt in ('--libs', '--ldflags'):
<<<<<<< HEAD
        # YD ignore libs
        if os.name != 'os2':
            libs = getvar('LIBS').split() + getvar('SYSLIBS').split()
        else:
            libs = getvar('SYSLIBS').split()
        libs.append('-lpython'+pyver)
=======
        libs = ['-lpython' + pyver]
        libs += getvar('LIBS').split()
        libs += getvar('SYSLIBS').split()
>>>>>>> 847a8408
        # add the prefix/lib/pythonX.Y/config dir, but only if there is no
        # shared library in prefix/lib/.
        if opt == '--ldflags':
            if not getvar('Py_ENABLE_SHARED'):
                libs.insert(0, '-L' + getvar('LIBPL'))
            if not getvar('PYTHONFRAMEWORK'):
                libs.extend(getvar('LINKFORSHARED').split())
        print ' '.join(libs)
<|MERGE_RESOLUTION|>--- conflicted
+++ resolved
@@ -44,18 +44,11 @@
         print ' '.join(flags)
 
     elif opt in ('--libs', '--ldflags'):
-<<<<<<< HEAD
+        libs = ['-lpython' + pyver]
         # YD ignore libs
         if os.name != 'os2':
-            libs = getvar('LIBS').split() + getvar('SYSLIBS').split()
-        else:
-            libs = getvar('SYSLIBS').split()
-        libs.append('-lpython'+pyver)
-=======
-        libs = ['-lpython' + pyver]
-        libs += getvar('LIBS').split()
+            libs += getvar('LIBS').split()
         libs += getvar('SYSLIBS').split()
->>>>>>> 847a8408
         # add the prefix/lib/pythonX.Y/config dir, but only if there is no
         # shared library in prefix/lib/.
         if opt == '--ldflags':
