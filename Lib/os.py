r"""OS routines for NT or Posix depending on what system we're on.

This exports:
  - all functions from posix or nt, e.g. unlink, stat, etc.
  - os.path is either posixpath or ntpath
  - os.name is either 'posix' or 'nt'
  - os.curdir is a string representing the current directory (always '.')
  - os.pardir is a string representing the parent directory (always '..')
  - os.sep is the (or a most common) pathname separator ('/' or '\\')
  - os.extsep is the extension separator (always '.')
  - os.altsep is the alternate pathname separator (None or '/')
  - os.pathsep is the component separator used in $PATH etc
  - os.linesep is the line separator in text files ('\r' or '\n' or '\r\n')
  - os.defpath is the default search path for executables
  - os.devnull is the file path of the null device ('/dev/null', etc.)

Programs that import and use 'os' stand a better chance of being
portable between different platforms.  Of course, they must then
only use functions that are defined by all platforms (e.g., unlink
and opendir), and leave all pathname manipulation to os.path
(e.g., split and join).
"""

#'
import abc
import sys
import stat as st

from _collections_abc import _check_methods

GenericAlias = type(list[int])

_names = sys.builtin_module_names

# Note:  more names are added to __all__ later.
__all__ = ["altsep", "curdir", "pardir", "sep", "pathsep", "linesep",
           "defpath", "name", "path", "devnull", "SEEK_SET", "SEEK_CUR",
           "SEEK_END", "fsencode", "fsdecode", "get_exec_path", "fdopen",
           "popen", "extsep"]

def _exists(name):
    return name in globals()

def _get_exports_list(module):
    try:
        return list(module.__all__)
    except AttributeError:
        return [n for n in dir(module) if n[0] != '_']

# Any new dependencies of the os module and/or changes in path separator
# requires updating importlib as well.
if 'posix' in _names:
    name = 'posix'
    linesep = '\n'
    from posix import *
    try:
        from posix import _exit
        __all__.append('_exit')
    except ImportError:
        pass
    import posixpath as path

    try:
        from posix import _have_functions
    except ImportError:
        pass

    import posix
    __all__.extend(_get_exports_list(posix))
    del posix

elif 'nt' in _names:
    name = 'nt'
    linesep = '\r\n'
    from nt import *
    try:
        from nt import _exit
        __all__.append('_exit')
    except ImportError:
        pass
    import ntpath as path

    import nt
    __all__.extend(_get_exports_list(nt))
    del nt

    try:
        from nt import _have_functions
    except ImportError:
        pass
<<<<<<< HEAD
    if sys.platform == 'os2knix':
        import os2knixpath as path
    elif sys.version.find('EMX GCC') == -1:
        import ntpath as path
    else:
        import os2emxpath as path
        from _emx_link import link

    import os2
    __all__.extend(_get_exports_list(os2))
    del os2

elif 'ce' in _names:
    name = 'ce'
    linesep = '\r\n'
    from ce import *
    try:
        from ce import _exit
    except ImportError:
        pass
    # We can use the standard Windows path.
    import ntpath as path

    import ce
    __all__.extend(_get_exports_list(ce))
    del ce

elif 'riscos' in _names:
    name = 'riscos'
    linesep = '\n'
    from riscos import *
    try:
        from riscos import _exit
    except ImportError:
        pass
    import riscospath as path

    import riscos
    __all__.extend(_get_exports_list(riscos))
    del riscos
=======
>>>>>>> 9aa47e58

else:
    raise ImportError('no os specific module found')

sys.modules['os.path'] = path
from os.path import (curdir, pardir, sep, pathsep, defpath, extsep, altsep,
    devnull)

del _names


if _exists("_have_functions"):
    _globals = globals()
    def _add(str, fn):
        if (fn in _globals) and (str in _have_functions):
            _set.add(_globals[fn])

    _set = set()
    _add("HAVE_FACCESSAT",  "access")
    _add("HAVE_FCHMODAT",   "chmod")
    _add("HAVE_FCHOWNAT",   "chown")
    _add("HAVE_FSTATAT",    "stat")
    _add("HAVE_FUTIMESAT",  "utime")
    _add("HAVE_LINKAT",     "link")
    _add("HAVE_MKDIRAT",    "mkdir")
    _add("HAVE_MKFIFOAT",   "mkfifo")
    _add("HAVE_MKNODAT",    "mknod")
    _add("HAVE_OPENAT",     "open")
    _add("HAVE_READLINKAT", "readlink")
    _add("HAVE_RENAMEAT",   "rename")
    _add("HAVE_SYMLINKAT",  "symlink")
    _add("HAVE_UNLINKAT",   "unlink")
    _add("HAVE_UNLINKAT",   "rmdir")
    _add("HAVE_UTIMENSAT",  "utime")
    supports_dir_fd = _set

    _set = set()
    _add("HAVE_FACCESSAT",  "access")
    supports_effective_ids = _set

    _set = set()
    _add("HAVE_FCHDIR",     "chdir")
    _add("HAVE_FCHMOD",     "chmod")
    _add("HAVE_FCHOWN",     "chown")
    _add("HAVE_FDOPENDIR",  "listdir")
    _add("HAVE_FDOPENDIR",  "scandir")
    _add("HAVE_FEXECVE",    "execve")
    _set.add(stat) # fstat always works
    _add("HAVE_FTRUNCATE",  "truncate")
    _add("HAVE_FUTIMENS",   "utime")
    _add("HAVE_FUTIMES",    "utime")
    _add("HAVE_FPATHCONF",  "pathconf")
    if _exists("statvfs") and _exists("fstatvfs"): # mac os x10.3
        _add("HAVE_FSTATVFS", "statvfs")
    supports_fd = _set

    _set = set()
    _add("HAVE_FACCESSAT",  "access")
    # Some platforms don't support lchmod().  Often the function exists
    # anyway, as a stub that always returns ENOSUP or perhaps EOPNOTSUPP.
    # (No, I don't know why that's a good design.)  ./configure will detect
    # this and reject it--so HAVE_LCHMOD still won't be defined on such
    # platforms.  This is Very Helpful.
    #
    # However, sometimes platforms without a working lchmod() *do* have
    # fchmodat().  (Examples: Linux kernel 3.2 with glibc 2.15,
    # OpenIndiana 3.x.)  And fchmodat() has a flag that theoretically makes
    # it behave like lchmod().  So in theory it would be a suitable
    # replacement for lchmod().  But when lchmod() doesn't work, fchmodat()'s
    # flag doesn't work *either*.  Sadly ./configure isn't sophisticated
    # enough to detect this condition--it only determines whether or not
    # fchmodat() minimally works.
    #
    # Therefore we simply ignore fchmodat() when deciding whether or not
    # os.chmod supports follow_symlinks.  Just checking lchmod() is
    # sufficient.  After all--if you have a working fchmodat(), your
    # lchmod() almost certainly works too.
    #
    # _add("HAVE_FCHMODAT",   "chmod")
    _add("HAVE_FCHOWNAT",   "chown")
    _add("HAVE_FSTATAT",    "stat")
    _add("HAVE_LCHFLAGS",   "chflags")
    _add("HAVE_LCHMOD",     "chmod")
    if _exists("lchown"): # mac os x10.3
        _add("HAVE_LCHOWN", "chown")
    _add("HAVE_LINKAT",     "link")
    _add("HAVE_LUTIMES",    "utime")
    _add("HAVE_LSTAT",      "stat")
    _add("HAVE_FSTATAT",    "stat")
    _add("HAVE_UTIMENSAT",  "utime")
    _add("MS_WINDOWS",      "stat")
    supports_follow_symlinks = _set

    del _set
    del _have_functions
    del _globals
    del _add


# Python uses fixed values for the SEEK_ constants; they are mapped
# to native constants if necessary in posixmodule.c
# Other possible SEEK values are directly imported from posixmodule.c
SEEK_SET = 0
SEEK_CUR = 1
SEEK_END = 2

# Super directory utilities.
# (Inspired by Eric Raymond; the doc strings are mostly his)

def makedirs(name, mode=0o777, exist_ok=False):
    """makedirs(name [, mode=0o777][, exist_ok=False])

    Super-mkdir; create a leaf directory and all intermediate ones.  Works like
    mkdir, except that any intermediate path segment (not just the rightmost)
    will be created if it does not exist. If the target directory already
    exists, raise an OSError if exist_ok is False. Otherwise no exception is
    raised.  This is recursive.

    """
    head, tail = path.split(name)
    if not tail:
        head, tail = path.split(head)
    if head and tail and not path.exists(head):
        try:
            makedirs(head, exist_ok=exist_ok)
        except FileExistsError:
            # Defeats race condition when another thread created the path
            pass
        cdir = curdir
        if isinstance(tail, bytes):
            cdir = bytes(curdir, 'ASCII')
        if tail == cdir:           # xxx/newdir/. exists if xxx/newdir exists
            return
    try:
        mkdir(name, mode)
    except OSError:
        # Cannot rely on checking for EEXIST, since the operating system
        # could give priority to other errors like EACCES or EROFS
        if not exist_ok or not path.isdir(name):
            raise

def removedirs(name):
    """removedirs(name)

    Super-rmdir; remove a leaf directory and all empty intermediate
    ones.  Works like rmdir except that, if the leaf directory is
    successfully removed, directories corresponding to rightmost path
    segments will be pruned away until either the whole path is
    consumed or an error occurs.  Errors during this latter phase are
    ignored -- they generally mean that a directory was not empty.

    """
    rmdir(name)
    head, tail = path.split(name)
    if not tail:
        head, tail = path.split(head)
    while head and tail:
        try:
            rmdir(head)
        except OSError:
            break
        head, tail = path.split(head)

def renames(old, new):
    """renames(old, new)

    Super-rename; create directories as necessary and delete any left
    empty.  Works like rename, except creation of any intermediate
    directories needed to make the new pathname good is attempted
    first.  After the rename, directories corresponding to rightmost
    path segments of the old name will be pruned until either the
    whole path is consumed or a nonempty directory is found.

    Note: this function can fail with the new directory structure made
    if you lack permissions needed to unlink the leaf directory or
    file.

    """
    head, tail = path.split(new)
    if head and tail and not path.exists(head):
        makedirs(head)
    rename(old, new)
    head, tail = path.split(old)
    if head and tail:
        try:
            removedirs(head)
        except OSError:
            pass

__all__.extend(["makedirs", "removedirs", "renames"])

def walk(top, topdown=True, onerror=None, followlinks=False):
    """Directory tree generator.

    For each directory in the directory tree rooted at top (including top
    itself, but excluding '.' and '..'), yields a 3-tuple

        dirpath, dirnames, filenames

    dirpath is a string, the path to the directory.  dirnames is a list of
    the names of the subdirectories in dirpath (excluding '.' and '..').
    filenames is a list of the names of the non-directory files in dirpath.
    Note that the names in the lists are just names, with no path components.
    To get a full path (which begins with top) to a file or directory in
    dirpath, do os.path.join(dirpath, name).

    If optional arg 'topdown' is true or not specified, the triple for a
    directory is generated before the triples for any of its subdirectories
    (directories are generated top down).  If topdown is false, the triple
    for a directory is generated after the triples for all of its
    subdirectories (directories are generated bottom up).

    When topdown is true, the caller can modify the dirnames list in-place
    (e.g., via del or slice assignment), and walk will only recurse into the
    subdirectories whose names remain in dirnames; this can be used to prune the
    search, or to impose a specific order of visiting.  Modifying dirnames when
    topdown is false has no effect on the behavior of os.walk(), since the
    directories in dirnames have already been generated by the time dirnames
    itself is generated. No matter the value of topdown, the list of
    subdirectories is retrieved before the tuples for the directory and its
    subdirectories are generated.

    By default errors from the os.scandir() call are ignored.  If
    optional arg 'onerror' is specified, it should be a function; it
    will be called with one argument, an OSError instance.  It can
    report the error to continue with the walk, or raise the exception
    to abort the walk.  Note that the filename is available as the
    filename attribute of the exception object.

    By default, os.walk does not follow symbolic links to subdirectories on
    systems that support them.  In order to get this functionality, set the
    optional argument 'followlinks' to true.

    Caution:  if you pass a relative pathname for top, don't change the
    current working directory between resumptions of walk.  walk never
    changes the current directory, and assumes that the client doesn't
    either.

    Example:

    import os
    from os.path import join, getsize
    for root, dirs, files in os.walk('python/Lib/email'):
        print(root, "consumes", end="")
        print(sum(getsize(join(root, name)) for name in files), end="")
        print("bytes in", len(files), "non-directory files")
        if 'CVS' in dirs:
            dirs.remove('CVS')  # don't visit CVS directories

    """
    sys.audit("os.walk", top, topdown, onerror, followlinks)
    return _walk(fspath(top), topdown, onerror, followlinks)

def _walk(top, topdown, onerror, followlinks):
    dirs = []
    nondirs = []
    walk_dirs = []

    # We may not have read permission for top, in which case we can't
    # get a list of the files the directory contains.  os.walk
    # always suppressed the exception then, rather than blow up for a
    # minor reason when (say) a thousand readable directories are still
    # left to visit.  That logic is copied here.
    try:
        # Note that scandir is global in this module due
        # to earlier import-*.
        scandir_it = scandir(top)
    except OSError as error:
        if onerror is not None:
            onerror(error)
        return

    with scandir_it:
        while True:
            try:
                try:
                    entry = next(scandir_it)
                except StopIteration:
                    break
            except OSError as error:
                if onerror is not None:
                    onerror(error)
                return

            try:
                is_dir = entry.is_dir()
            except OSError:
                # If is_dir() raises an OSError, consider that the entry is not
                # a directory, same behaviour than os.path.isdir().
                is_dir = False

            if is_dir:
                dirs.append(entry.name)
            else:
                nondirs.append(entry.name)

            if not topdown and is_dir:
                # Bottom-up: recurse into sub-directory, but exclude symlinks to
                # directories if followlinks is False
                if followlinks:
                    walk_into = True
                else:
                    try:
                        is_symlink = entry.is_symlink()
                    except OSError:
                        # If is_symlink() raises an OSError, consider that the
                        # entry is not a symbolic link, same behaviour than
                        # os.path.islink().
                        is_symlink = False
                    walk_into = not is_symlink

                if walk_into:
                    walk_dirs.append(entry.path)

    # Yield before recursion if going top down
    if topdown:
        yield top, dirs, nondirs

        # Recurse into sub-directories
        islink, join = path.islink, path.join
        for dirname in dirs:
            new_path = join(top, dirname)
            # Issue #23605: os.path.islink() is used instead of caching
            # entry.is_symlink() result during the loop on os.scandir() because
            # the caller can replace the directory entry during the "yield"
            # above.
            if followlinks or not islink(new_path):
                yield from _walk(new_path, topdown, onerror, followlinks)
    else:
        # Recurse into sub-directories
        for new_path in walk_dirs:
            yield from _walk(new_path, topdown, onerror, followlinks)
        # Yield after recursion if going bottom up
        yield top, dirs, nondirs

__all__.append("walk")

if {open, stat} <= supports_dir_fd and {scandir, stat} <= supports_fd:

    def fwalk(top=".", topdown=True, onerror=None, *, follow_symlinks=False, dir_fd=None):
        """Directory tree generator.

        This behaves exactly like walk(), except that it yields a 4-tuple

            dirpath, dirnames, filenames, dirfd

        `dirpath`, `dirnames` and `filenames` are identical to walk() output,
        and `dirfd` is a file descriptor referring to the directory `dirpath`.

        The advantage of fwalk() over walk() is that it's safe against symlink
        races (when follow_symlinks is False).

        If dir_fd is not None, it should be a file descriptor open to a directory,
          and top should be relative; top will then be relative to that directory.
          (dir_fd is always supported for fwalk.)

        Caution:
        Since fwalk() yields file descriptors, those are only valid until the
        next iteration step, so you should dup() them if you want to keep them
        for a longer period.

        Example:

        import os
        for root, dirs, files, rootfd in os.fwalk('python/Lib/email'):
            print(root, "consumes", end="")
            print(sum(os.stat(name, dir_fd=rootfd).st_size for name in files),
                  end="")
            print("bytes in", len(files), "non-directory files")
            if 'CVS' in dirs:
                dirs.remove('CVS')  # don't visit CVS directories
        """
        sys.audit("os.fwalk", top, topdown, onerror, follow_symlinks, dir_fd)
        if not isinstance(top, int) or not hasattr(top, '__index__'):
            top = fspath(top)
        # Note: To guard against symlink races, we use the standard
        # lstat()/open()/fstat() trick.
        if not follow_symlinks:
            orig_st = stat(top, follow_symlinks=False, dir_fd=dir_fd)
        topfd = open(top, O_RDONLY, dir_fd=dir_fd)
        try:
            if (follow_symlinks or (st.S_ISDIR(orig_st.st_mode) and
                                    path.samestat(orig_st, stat(topfd)))):
                yield from _fwalk(topfd, top, isinstance(top, bytes),
                                  topdown, onerror, follow_symlinks)
        finally:
            close(topfd)

    def _fwalk(topfd, toppath, isbytes, topdown, onerror, follow_symlinks):
        # Note: This uses O(depth of the directory tree) file descriptors: if
        # necessary, it can be adapted to only require O(1) FDs, see issue
        # #13734.

        scandir_it = scandir(topfd)
        dirs = []
        nondirs = []
        entries = None if topdown or follow_symlinks else []
        for entry in scandir_it:
            name = entry.name
            if isbytes:
                name = fsencode(name)
            try:
                if entry.is_dir():
                    dirs.append(name)
                    if entries is not None:
                        entries.append(entry)
                else:
                    nondirs.append(name)
            except OSError:
                try:
                    # Add dangling symlinks, ignore disappeared files
                    if entry.is_symlink():
                        nondirs.append(name)
                except OSError:
                    pass

        if topdown:
            yield toppath, dirs, nondirs, topfd

        for name in dirs if entries is None else zip(dirs, entries):
            try:
                if not follow_symlinks:
                    if topdown:
                        orig_st = stat(name, dir_fd=topfd, follow_symlinks=False)
                    else:
                        assert entries is not None
                        name, entry = name
                        orig_st = entry.stat(follow_symlinks=False)
                dirfd = open(name, O_RDONLY, dir_fd=topfd)
            except OSError as err:
                if onerror is not None:
                    onerror(err)
                continue
            try:
                if follow_symlinks or path.samestat(orig_st, stat(dirfd)):
                    dirpath = path.join(toppath, name)
                    yield from _fwalk(dirfd, dirpath, isbytes,
                                      topdown, onerror, follow_symlinks)
            finally:
                close(dirfd)

        if not topdown:
            yield toppath, dirs, nondirs, topfd

    __all__.append("fwalk")

def execl(file, *args):
    """execl(file, *args)

    Execute the executable file with argument list args, replacing the
    current process. """
    execv(file, args)

def execle(file, *args):
    """execle(file, *args, env)

    Execute the executable file with argument list args and
    environment env, replacing the current process. """
    env = args[-1]
    execve(file, args[:-1], env)

def execlp(file, *args):
    """execlp(file, *args)

    Execute the executable file (which is searched for along $PATH)
    with argument list args, replacing the current process. """
    execvp(file, args)

def execlpe(file, *args):
    """execlpe(file, *args, env)

    Execute the executable file (which is searched for along $PATH)
    with argument list args and environment env, replacing the current
    process. """
    env = args[-1]
    execvpe(file, args[:-1], env)

def execvp(file, args):
    """execvp(file, args)

    Execute the executable file (which is searched for along $PATH)
    with argument list args, replacing the current process.
    args may be a list or tuple of strings. """
    _execvpe(file, args)

def execvpe(file, args, env):
    """execvpe(file, args, env)

    Execute the executable file (which is searched for along $PATH)
    with argument list args and environment env, replacing the
    current process.
    args may be a list or tuple of strings. """
    _execvpe(file, args, env)

__all__.extend(["execl","execle","execlp","execlpe","execvp","execvpe"])

def _execvpe(file, args, env=None):
    if env is not None:
        exec_func = execve
        argrest = (args, env)
    else:
        exec_func = execv
        argrest = (args,)
        env = environ

    if path.dirname(file):
        exec_func(file, *argrest)
        return
    saved_exc = None
    path_list = get_exec_path(env)
    if name != 'nt':
        file = fsencode(file)
        path_list = map(fsencode, path_list)
    for dir in path_list:
        fullname = path.join(dir, file)
        try:
            exec_func(fullname, *argrest)
        except (FileNotFoundError, NotADirectoryError) as e:
            last_exc = e
        except OSError as e:
            last_exc = e
            if saved_exc is None:
                saved_exc = e
    if saved_exc is not None:
        raise saved_exc
    raise last_exc


def get_exec_path(env=None):
    """Returns the sequence of directories that will be searched for the
    named executable (similar to a shell) when launching a process.

    *env* must be an environment variable dict or None.  If *env* is None,
    os.environ will be used.
    """
    # Use a local import instead of a global import to limit the number of
    # modules loaded at startup: the os module is always loaded at startup by
    # Python. It may also avoid a bootstrap issue.
    import warnings

    if env is None:
        env = environ

    # {b'PATH': ...}.get('PATH') and {'PATH': ...}.get(b'PATH') emit a
    # BytesWarning when using python -b or python -bb: ignore the warning
    with warnings.catch_warnings():
        warnings.simplefilter("ignore", BytesWarning)

        try:
            path_list = env.get('PATH')
        except TypeError:
            path_list = None

        if supports_bytes_environ:
            try:
                path_listb = env[b'PATH']
            except (KeyError, TypeError):
                pass
            else:
                if path_list is not None:
                    raise ValueError(
                        "env cannot contain 'PATH' and b'PATH' keys")
                path_list = path_listb

            if path_list is not None and isinstance(path_list, bytes):
                path_list = fsdecode(path_list)

    if path_list is None:
        path_list = defpath
    return path_list.split(pathsep)


# Change environ to automatically call putenv() and unsetenv()
from _collections_abc import MutableMapping, Mapping

class _Environ(MutableMapping):
    def __init__(self, data, encodekey, decodekey, encodevalue, decodevalue):
        self.encodekey = encodekey
        self.decodekey = decodekey
        self.encodevalue = encodevalue
        self.decodevalue = decodevalue
        self._data = data

    def __getitem__(self, key):
        try:
            value = self._data[self.encodekey(key)]
        except KeyError:
            # raise KeyError with the original key value
            raise KeyError(key) from None
        return self.decodevalue(value)

    def __setitem__(self, key, value):
        key = self.encodekey(key)
        value = self.encodevalue(value)
        putenv(key, value)
        self._data[key] = value

    def __delitem__(self, key):
        encodedkey = self.encodekey(key)
        unsetenv(encodedkey)
        try:
            del self._data[encodedkey]
        except KeyError:
            # raise KeyError with the original key value
            raise KeyError(key) from None

    def __iter__(self):
        # list() from dict object is an atomic operation
        keys = list(self._data)
        for key in keys:
            yield self.decodekey(key)

    def __len__(self):
        return len(self._data)

    def __repr__(self):
        return 'environ({{{}}})'.format(', '.join(
            ('{!r}: {!r}'.format(self.decodekey(key), self.decodevalue(value))
            for key, value in self._data.items())))

    def copy(self):
        return dict(self)

    def setdefault(self, key, value):
        if key not in self:
            self[key] = value
        return self[key]

    def __ior__(self, other):
        self.update(other)
        return self

    def __or__(self, other):
        if not isinstance(other, Mapping):
            return NotImplemented
        new = dict(self)
        new.update(other)
        return new

    def __ror__(self, other):
        if not isinstance(other, Mapping):
            return NotImplemented
        new = dict(other)
        new.update(self)
        return new

def _createenviron():
    if name == 'nt':
        # Where Env Var Names Must Be UPPERCASE
        def check_str(value):
            if not isinstance(value, str):
                raise TypeError("str expected, not %s" % type(value).__name__)
            return value
        encode = check_str
        decode = str
        def encodekey(key):
            return encode(key).upper()
        data = {}
        for key, value in environ.items():
            data[encodekey(key)] = value
    else:
        # Where Env Var Names Can Be Mixed Case
        encoding = sys.getfilesystemencoding()
        def encode(value):
            if not isinstance(value, str):
                raise TypeError("str expected, not %s" % type(value).__name__)
            return value.encode(encoding, 'surrogateescape')
        def decode(value):
            return value.decode(encoding, 'surrogateescape')
        encodekey = encode
        data = environ
    return _Environ(data,
        encodekey, decode,
        encode, decode)

# unicode environ
environ = _createenviron()
del _createenviron


def getenv(key, default=None):
    """Get an environment variable, return None if it doesn't exist.
    The optional second argument can specify an alternate default.
    key, default and the result are str."""
    return environ.get(key, default)

supports_bytes_environ = (name != 'nt')
__all__.extend(("getenv", "supports_bytes_environ"))

if supports_bytes_environ:
    def _check_bytes(value):
        if not isinstance(value, bytes):
            raise TypeError("bytes expected, not %s" % type(value).__name__)
        return value

    # bytes environ
    environb = _Environ(environ._data,
        _check_bytes, bytes,
        _check_bytes, bytes)
    del _check_bytes

    def getenvb(key, default=None):
        """Get an environment variable, return None if it doesn't exist.
        The optional second argument can specify an alternate default.
        key, default and the result are bytes."""
        return environb.get(key, default)

    __all__.extend(("environb", "getenvb"))

def _fscodec():
    encoding = sys.getfilesystemencoding()
    errors = sys.getfilesystemencodeerrors()

    def fsencode(filename):
        """Encode filename (an os.PathLike, bytes, or str) to the filesystem
        encoding with 'surrogateescape' error handler, return bytes unchanged.
        On Windows, use 'strict' error handler if the file system encoding is
        'mbcs' (which is the default encoding).
        """
        filename = fspath(filename)  # Does type-checking of `filename`.
        if isinstance(filename, str):
            return filename.encode(encoding, errors)
        else:
            return filename

    def fsdecode(filename):
        """Decode filename (an os.PathLike, bytes, or str) from the filesystem
        encoding with 'surrogateescape' error handler, return str unchanged. On
        Windows, use 'strict' error handler if the file system encoding is
        'mbcs' (which is the default encoding).
        """
        filename = fspath(filename)  # Does type-checking of `filename`.
        if isinstance(filename, bytes):
            return filename.decode(encoding, errors)
        else:
            return filename

    return fsencode, fsdecode

fsencode, fsdecode = _fscodec()
del _fscodec

# Supply spawn*() (probably only for Unix)
if _exists("fork") and not _exists("spawnv") and _exists("execv"):

    P_WAIT = 0
    P_NOWAIT = P_NOWAITO = 1

    __all__.extend(["P_WAIT", "P_NOWAIT", "P_NOWAITO"])

    # XXX Should we support P_DETACH?  I suppose it could fork()**2
    # and close the std I/O streams.  Also, P_OVERLAY is the same
    # as execv*()?

    def _spawnvef(mode, file, args, env, func):
        # Internal helper; func is the exec*() function to use
        if not isinstance(args, (tuple, list)):
            raise TypeError('argv must be a tuple or a list')
        if not args or not args[0]:
            raise ValueError('argv first element cannot be empty')
        pid = fork()
        if not pid:
            # Child
            try:
                if env is None:
                    func(file, args)
                else:
                    func(file, args, env)
            except:
                _exit(127)
        else:
            # Parent
            if mode == P_NOWAIT:
                return pid # Caller is responsible for waiting!
            while 1:
                wpid, sts = waitpid(pid, 0)
                if WIFSTOPPED(sts):
                    continue

                return waitstatus_to_exitcode(sts)

    def spawnv(mode, file, args):
        """spawnv(mode, file, args) -> integer

Execute file with arguments from args in a subprocess.
If mode == P_NOWAIT return the pid of the process.
If mode == P_WAIT return the process's exit code if it exits normally;
otherwise return -SIG, where SIG is the signal that killed it. """
        return _spawnvef(mode, file, args, None, execv)

    def spawnve(mode, file, args, env):
        """spawnve(mode, file, args, env) -> integer

Execute file with arguments from args in a subprocess with the
specified environment.
If mode == P_NOWAIT return the pid of the process.
If mode == P_WAIT return the process's exit code if it exits normally;
otherwise return -SIG, where SIG is the signal that killed it. """
        return _spawnvef(mode, file, args, env, execve)

    # Note: spawnvp[e] isn't currently supported on Windows

    def spawnvp(mode, file, args):
        """spawnvp(mode, file, args) -> integer

Execute file (which is looked for along $PATH) with arguments from
args in a subprocess.
If mode == P_NOWAIT return the pid of the process.
If mode == P_WAIT return the process's exit code if it exits normally;
otherwise return -SIG, where SIG is the signal that killed it. """
        return _spawnvef(mode, file, args, None, execvp)

    def spawnvpe(mode, file, args, env):
        """spawnvpe(mode, file, args, env) -> integer

Execute file (which is looked for along $PATH) with arguments from
args in a subprocess with the supplied environment.
If mode == P_NOWAIT return the pid of the process.
If mode == P_WAIT return the process's exit code if it exits normally;
otherwise return -SIG, where SIG is the signal that killed it. """
        return _spawnvef(mode, file, args, env, execvpe)


    __all__.extend(["spawnv", "spawnve", "spawnvp", "spawnvpe"])


if _exists("spawnv"):
    # These aren't supplied by the basic Windows code
    # but can be easily implemented in Python

    def spawnl(mode, file, *args):
        """spawnl(mode, file, *args) -> integer

Execute file with arguments from args in a subprocess.
If mode == P_NOWAIT return the pid of the process.
If mode == P_WAIT return the process's exit code if it exits normally;
otherwise return -SIG, where SIG is the signal that killed it. """
        return spawnv(mode, file, args)

    def spawnle(mode, file, *args):
        """spawnle(mode, file, *args, env) -> integer

Execute file with arguments from args in a subprocess with the
supplied environment.
If mode == P_NOWAIT return the pid of the process.
If mode == P_WAIT return the process's exit code if it exits normally;
otherwise return -SIG, where SIG is the signal that killed it. """
        env = args[-1]
        return spawnve(mode, file, args[:-1], env)


    __all__.extend(["spawnl", "spawnle"])


if _exists("spawnvp"):
    # At the moment, Windows doesn't implement spawnvp[e],
    # so it won't have spawnlp[e] either.
    def spawnlp(mode, file, *args):
        """spawnlp(mode, file, *args) -> integer

Execute file (which is looked for along $PATH) with arguments from
args in a subprocess with the supplied environment.
If mode == P_NOWAIT return the pid of the process.
If mode == P_WAIT return the process's exit code if it exits normally;
otherwise return -SIG, where SIG is the signal that killed it. """
        return spawnvp(mode, file, args)

    def spawnlpe(mode, file, *args):
        """spawnlpe(mode, file, *args, env) -> integer

Execute file (which is looked for along $PATH) with arguments from
args in a subprocess with the supplied environment.
If mode == P_NOWAIT return the pid of the process.
If mode == P_WAIT return the process's exit code if it exits normally;
otherwise return -SIG, where SIG is the signal that killed it. """
        env = args[-1]
        return spawnvpe(mode, file, args[:-1], env)


    __all__.extend(["spawnlp", "spawnlpe"])


# Supply os.popen()
def popen(cmd, mode="r", buffering=-1):
    if not isinstance(cmd, str):
        raise TypeError("invalid cmd type (%s, expected string)" % type(cmd))
    if mode not in ("r", "w"):
        raise ValueError("invalid mode %r" % mode)
    if buffering == 0 or buffering is None:
        raise ValueError("popen() does not support unbuffered streams")
    import subprocess, io
    if mode == "r":
        proc = subprocess.Popen(cmd,
                                shell=True,
                                stdout=subprocess.PIPE,
                                bufsize=buffering)
        return _wrap_close(io.TextIOWrapper(proc.stdout), proc)
    else:
        proc = subprocess.Popen(cmd,
                                shell=True,
                                stdin=subprocess.PIPE,
                                bufsize=buffering)
        return _wrap_close(io.TextIOWrapper(proc.stdin), proc)

# Helper for popen() -- a proxy for a file whose close waits for the process
class _wrap_close:
    def __init__(self, stream, proc):
        self._stream = stream
        self._proc = proc
    def close(self):
        self._stream.close()
        returncode = self._proc.wait()
        if returncode == 0:
            return None
        if name == 'nt':
            return returncode
        else:
            return returncode << 8  # Shift left to match old behavior
    def __enter__(self):
        return self
    def __exit__(self, *args):
        self.close()
    def __getattr__(self, name):
        return getattr(self._stream, name)
    def __iter__(self):
        return iter(self._stream)

# Supply os.fdopen()
def fdopen(fd, *args, **kwargs):
    if not isinstance(fd, int):
        raise TypeError("invalid fd type (%s, expected integer)" % type(fd))
    import io
    return io.open(fd, *args, **kwargs)


# For testing purposes, make sure the function is available when the C
# implementation exists.
def _fspath(path):
    """Return the path representation of a path-like object.

    If str or bytes is passed in, it is returned unchanged. Otherwise the
    os.PathLike interface is used to get the path representation. If the
    path representation is not str or bytes, TypeError is raised. If the
    provided path is not str, bytes, or os.PathLike, TypeError is raised.
    """
    if isinstance(path, (str, bytes)):
        return path

    # Work from the object's type to match method resolution of other magic
    # methods.
    path_type = type(path)
    try:
        path_repr = path_type.__fspath__(path)
    except AttributeError:
        if hasattr(path_type, '__fspath__'):
            raise
        else:
            raise TypeError("expected str, bytes or os.PathLike object, "
                            "not " + path_type.__name__)
    if isinstance(path_repr, (str, bytes)):
        return path_repr
    else:
        raise TypeError("expected {}.__fspath__() to return str or bytes, "
                        "not {}".format(path_type.__name__,
                                        type(path_repr).__name__))

# If there is no C implementation, make the pure Python version the
# implementation as transparently as possible.
if not _exists('fspath'):
    fspath = _fspath
    fspath.__name__ = "fspath"


class PathLike(abc.ABC):

    """Abstract base class for implementing the file system path protocol."""

    @abc.abstractmethod
    def __fspath__(self):
        """Return the file system path representation of the object."""
        raise NotImplementedError

    @classmethod
    def __subclasshook__(cls, subclass):
        if cls is PathLike:
            return _check_methods(subclass, '__fspath__')
        return NotImplemented

    __class_getitem__ = classmethod(GenericAlias)


if name == 'nt':
    class _AddedDllDirectory:
        def __init__(self, path, cookie, remove_dll_directory):
            self.path = path
            self._cookie = cookie
            self._remove_dll_directory = remove_dll_directory
        def close(self):
            self._remove_dll_directory(self._cookie)
            self.path = None
        def __enter__(self):
            return self
        def __exit__(self, *args):
            self.close()
        def __repr__(self):
            if self.path:
                return "<AddedDllDirectory({!r})>".format(self.path)
            return "<AddedDllDirectory()>"

    def add_dll_directory(path):
        """Add a path to the DLL search path.

        This search path is used when resolving dependencies for imported
        extension modules (the module itself is resolved through sys.path),
        and also by ctypes.

        Remove the directory by calling close() on the returned object or
        using it in a with statement.
        """
        import nt
        cookie = nt._add_dll_directory(path)
        return _AddedDllDirectory(
            path,
            cookie,
            nt._remove_dll_directory
        )<|MERGE_RESOLUTION|>--- conflicted
+++ resolved
@@ -88,49 +88,26 @@
         from nt import _have_functions
     except ImportError:
         pass
-<<<<<<< HEAD
-    if sys.platform == 'os2knix':
-        import os2knixpath as path
-    elif sys.version.find('EMX GCC') == -1:
-        import ntpath as path
-    else:
-        import os2emxpath as path
-        from _emx_link import link
+
+elif 'os2' in _names:
+    name = 'os2'
+    linesep = '\r\n'
+    from os2 import *
+    try:
+        from os2 import _exit
+        __all__.append('_exit')
+    except ImportError:
+        pass
+    import os2knixpath as path
 
     import os2
     __all__.extend(_get_exports_list(os2))
     del os2
 
-elif 'ce' in _names:
-    name = 'ce'
-    linesep = '\r\n'
-    from ce import *
     try:
-        from ce import _exit
+        from os2 import _have_functions
     except ImportError:
         pass
-    # We can use the standard Windows path.
-    import ntpath as path
-
-    import ce
-    __all__.extend(_get_exports_list(ce))
-    del ce
-
-elif 'riscos' in _names:
-    name = 'riscos'
-    linesep = '\n'
-    from riscos import *
-    try:
-        from riscos import _exit
-    except ImportError:
-        pass
-    import riscospath as path
-
-    import riscos
-    __all__.extend(_get_exports_list(riscos))
-    del riscos
-=======
->>>>>>> 9aa47e58
 
 else:
     raise ImportError('no os specific module found')
