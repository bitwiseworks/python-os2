--- conflicted
+++ resolved
@@ -56,13 +56,8 @@
 
 
 # Bootstrap-related code ######################################################
-<<<<<<< HEAD
 _CASE_INSENSITIVE_PLATFORMS_STR_KEY = 'win', 'os2knix'
-_CASE_INSENSITIVE_PLATFORMS_BYTES_KEY = 'cygwin', 'darwin'
-=======
-_CASE_INSENSITIVE_PLATFORMS_STR_KEY = 'win',
 _CASE_INSENSITIVE_PLATFORMS_BYTES_KEY = 'cygwin', 'darwin', 'ios', 'tvos', 'watchos'
->>>>>>> 1f9ea486
 _CASE_INSENSITIVE_PLATFORMS =  (_CASE_INSENSITIVE_PLATFORMS_BYTES_KEY
                                 + _CASE_INSENSITIVE_PLATFORMS_STR_KEY)
 
@@ -1830,55 +1825,6 @@
 def _set_bootstrap_module(_bootstrap_module):
     global _bootstrap
     _bootstrap = _bootstrap_module
-<<<<<<< HEAD
-    sys = _bootstrap.sys
-    _imp = _bootstrap._imp
-
-    self_module = sys.modules[__name__]
-
-    # Directly load the os module (needed during bootstrap).
-    os_details = ('posix', ['/']), ('nt', ['\\', '/']), ('os2', ['/', '\\'])
-    for builtin_os, path_separators in os_details:
-        # Assumption made in _path_join()
-        assert all(len(sep) == 1 for sep in path_separators)
-        path_sep = path_separators[0]
-        if builtin_os in sys.modules:
-            os_module = sys.modules[builtin_os]
-            break
-        else:
-            try:
-                os_module = _bootstrap._builtin_from_name(builtin_os)
-                break
-            except ImportError:
-                continue
-    else:
-        raise ImportError('importlib requires posix or nt or os2')
-
-    setattr(self_module, '_os', os_module)
-    setattr(self_module, 'path_sep', path_sep)
-    setattr(self_module, 'path_separators', ''.join(path_separators))
-    setattr(self_module, '_pathseps_with_colon', {f':{s}' for s in path_separators})
-
-    # Directly load built-in modules needed during bootstrap.
-    builtin_names = ['_io', '_warnings', 'marshal']
-    if builtin_os == 'nt':
-        builtin_names.append('winreg')
-    for builtin_name in builtin_names:
-        if builtin_name not in sys.modules:
-            builtin_module = _bootstrap._builtin_from_name(builtin_name)
-        else:
-            builtin_module = sys.modules[builtin_name]
-        setattr(self_module, builtin_name, builtin_module)
-
-    # Constants
-    setattr(self_module, '_relax_case', _make_relax_case())
-    EXTENSION_SUFFIXES.extend(_imp.extension_suffixes())
-    if builtin_os == 'nt':
-        SOURCE_SUFFIXES.append('.pyw')
-        if '_d.pyd' in EXTENSION_SUFFIXES:
-            WindowsRegistryFinder.DEBUG_BUILD = True
-=======
->>>>>>> 1f9ea486
 
 
 def _install(_bootstrap_module):
