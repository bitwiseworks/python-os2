<<<<<<< HEAD
#!/usr/bin/python
=======
#!/usr/bin/env python
>>>>>>> f42ef6d8

"""CGI test 1 - check server setup."""

# Until you get this to work, your web server isn't set up right or
# your Python isn't set up right.

# If cgi0.sh works but cgi1.py doesn't, check the #! line and the file
# permissions.  The docs for the cgi.py module have debugging tips.

print "Content-type: text/html"
print
print "<h1>Hello world</h1>"
print "<p>This is cgi1.py"<|MERGE_RESOLUTION|>--- conflicted
+++ resolved
@@ -1,8 +1,4 @@
-<<<<<<< HEAD
-#!/usr/bin/python
-=======
 #!/usr/bin/env python
->>>>>>> f42ef6d8
 
 """CGI test 1 - check server setup."""
 
