--- conflicted
+++ resolved
@@ -20,19 +20,9 @@
 
 #ifdef HAVE_DLFCN_H
 #include <dlfcn.h>
-<<<<<<< HEAD
-#else
-#if defined(PYOS_OS2) && defined(PYCC_GCC)
-#ifdef __KLIBC__
-#error "kLIBC has dlfcn.h and shouldn't get here!"
-#endif
-#include "dlfcn.h"
-#endif
-=======
->>>>>>> 9aa47e58
 #endif
 
-#if ((defined(__OpenBSD__) || defined(__NetBSD__)) && !defined(__ELF__)) || defined(PYOS_OS2)
+#if ((defined(__OpenBSD__) || defined(__NetBSD__)) && !defined(__ELF__)) || defined(__OS2__)
 #define LEAD_UNDERSCORE "_"
 #else
 #define LEAD_UNDERSCORE ""
@@ -46,32 +36,13 @@
 
 const char *_PyImport_DynLoadFiletab[] = {
 #ifdef __CYGWIN__
-<<<<<<< HEAD
-    {".dll", "rb", C_EXTENSION},
-    {"module.dll", "rb", C_EXTENSION},
-#else
-#if defined(PYOS_OS2) && defined(PYCC_GCC)
-    {".pyd", "rb", C_EXTENSION},
-    {".dll", "rb", C_EXTENSION},
-    {"module.pyd", "rb", C_EXTENSION},
-    {"module.dll", "rb", C_EXTENSION},
-#else
-#ifdef __VMS
-    {".exe", "rb", C_EXTENSION},
-    {".EXE", "rb", C_EXTENSION},
-    {"module.exe", "rb", C_EXTENSION},
-    {"MODULE.EXE", "rb", C_EXTENSION},
-#else
-    {".so", "rb", C_EXTENSION},
-    {"module.so", "rb", C_EXTENSION},
-#endif
-=======
+    ".dll",
+#elif defined(__OS2__)
     ".dll",
 #else  /* !__CYGWIN__ */
     "." SOABI ".so",
 #ifdef ALT_SOABI
     "." ALT_SOABI ".so",
->>>>>>> 9aa47e58
 #endif
     ".abi" PYTHON_ABI_STRING ".so",
     ".so",
@@ -128,7 +99,7 @@
 
     dlopenflags = _PyInterpreterState_GET()->dlopenflags;
 
-#if (defined(PYOS_OS2) && defined(PYCC_GCC))
+#ifdef __OS2__
     // resolve unixroot
     if (_realrealpath( pathname, pathbuf, sizeof(pathbuf))!=0)
         pathname = pathbuf;
