--- conflicted
+++ resolved
@@ -100,9 +100,14 @@
         cp = 0;
     /* GetConsoleCP() and GetConsoleOutputCP() return 0 if the application
        has no console */
-<<<<<<< HEAD
-    if (cp != 0)
-        return PyUnicode_FromFormat("cp%u", (unsigned int)cp);
+    if (cp == 0) {
+        Py_RETURN_NONE;
+    }
+
+    return PyUnicode_FromFormat("cp%u", (unsigned int)cp);
+#else
+    Py_RETURN_NONE;
+#endif /* HAVE_WINDOWS_CONSOLE_IO */
 #elif defined(__OS2__)
     {
         ULONG OS2CodePage[5];
@@ -110,21 +115,6 @@
         if (!DosQueryCp(sizeof(OS2CodePage), OS2CodePage, &OS2CodePageLen))
             return PyUnicode_FromFormat("cp%u", OS2CodePage[0]);
     }
-#elif defined(CODESET)
-    {
-        char *codeset = nl_langinfo(CODESET);
-        if (codeset != NULL && codeset[0] != 0)
-            return PyUnicode_FromString(codeset);
-=======
-    if (cp == 0) {
-        Py_RETURN_NONE;
->>>>>>> 1f9ea486
-    }
-
-    return PyUnicode_FromFormat("cp%u", (unsigned int)cp);
-#else
-    Py_RETURN_NONE;
-#endif /* HAVE_WINDOWS_CONSOLE_IO */
 #else
     if (_PyRuntime.preconfig.utf8_mode) {
         _Py_DECLARE_STR(utf_8, "utf-8");
@@ -934,6 +924,15 @@
     swprintf(encoding, Py_ARRAY_LENGTH(encoding), L"cp%u", ansi_codepage);
     encoding[Py_ARRAY_LENGTH(encoding) - 1] = 0;
     return _PyMem_RawWcsdup(encoding);
+#elif defined(__OS2__)
+    char encoding[100];
+    ULONG cp[3];
+    ULONG cplen;
+
+    strcpy(encoding, "");
+    if (DosQueryCp (sizeof (cp), cp, &cplen) == NO_ERROR)
+        PyOS_snprintf(encoding, sizeof(encoding), "cp%lu", cp[0]);
+    return _PyMem_RawWcsdup(encoding);
 #else
     const char *encoding = nl_langinfo(CODESET);
     if (!encoding || encoding[0] == '\0') {
@@ -2167,14 +2166,6 @@
 int
 _Py_isabs(const wchar_t *path)
 {
-<<<<<<< HEAD
-#ifdef __OS2__
-    return (IS_ABSPATH(path));
-#else
-    return (path[0] == SEP);
-#endif
-}
-=======
 #ifdef MS_WINDOWS
     const wchar_t *tail;
     HRESULT hr = PathCchSkipRoot(path, &tail);
@@ -2191,8 +2182,11 @@
     }
     return 1;
 #else
+#ifdef __OS2__
+    return (IS_ABSPATH(path));
+#else
     return (path[0] == SEP);
->>>>>>> 1f9ea486
+#endif
 #endif
 }
 
