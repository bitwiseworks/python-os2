--- conflicted
+++ resolved
@@ -24,18 +24,13 @@
 #  endif
 #endif
 
-<<<<<<< HEAD
+#include "config_common.h"
+
 #if defined(__OS2__)
 #define INCL_DOS
 #define INCL_DOSERRORS
 #include <os2.h>
 #endif
-
-#ifndef PLATLIBDIR
-#  error "PLATLIBDIR macro must be defined"
-=======
-#include "config_common.h"
-
 
 /* --- PyConfig spec ---------------------------------------------- */
 
@@ -141,7 +136,6 @@
 #endif
 #ifdef __APPLE__
     SPEC(use_system_logger, BOOL),
->>>>>>> 1f9ea486
 #endif
 
     {NULL, 0, 0},
@@ -2007,34 +2001,6 @@
 config_get_locale_encoding(PyConfig *config, const PyPreConfig *preconfig,
                            wchar_t **locale_encoding)
 {
-<<<<<<< HEAD
-#ifdef MS_WINDOWS
-    char encoding[20];
-    PyOS_snprintf(encoding, sizeof(encoding), "cp%u", GetACP());
-    return PyConfig_SetBytesString(config, locale_encoding, encoding);
-#elif defined(_Py_FORCE_UTF8_LOCALE)
-    return PyConfig_SetString(config, locale_encoding, L"utf-8");
-#elif defined(__OS2__)
-    char encoding[100];
-    ULONG cp[3];
-    ULONG cplen;
-
-    strcpy( encoding, "");
-    if (DosQueryCp (sizeof (cp), cp, &cplen) == NO_ERROR)
-        PyOS_snprintf(encoding, sizeof(encoding), "cp%lu", cp[0]);
-    return PyConfig_SetBytesString(config, locale_encoding, encoding);
-#else
-    const char *encoding = nl_langinfo(CODESET);
-    if (!encoding || encoding[0] == '\0') {
-        return _PyStatus_ERR("failed to get the locale encoding: "
-                             "nl_langinfo(CODESET) failed");
-    }
-    /* nl_langinfo(CODESET) is decoded by Py_DecodeLocale() */
-    return CONFIG_SET_BYTES_STR(config,
-                                locale_encoding, encoding,
-                                "nl_langinfo(CODESET)");
-#endif
-=======
     wchar_t *encoding;
     if (preconfig->utf8_mode) {
         encoding = _PyMem_RawWcsdup(L"utf-8");
@@ -2048,7 +2014,6 @@
     PyStatus status = PyConfig_SetString(config, locale_encoding, encoding);
     PyMem_RawFree(encoding);
     return status;
->>>>>>> 1f9ea486
 }
 
 
