#ifndef Py_IMPORTDL_H
#define Py_IMPORTDL_H

#ifdef __cplusplus
extern "C" {
#endif


extern const char *_PyImport_DynLoadFiletab[];

extern PyObject *_PyImport_LoadDynamicModuleWithSpec(PyObject *spec, FILE *);

/* Max length of module suffix searched for -- accommodates "module.slb" */
#define MAXSUFFIXSIZE 12

#ifdef MS_WINDOWS
#include <windows.h>
typedef FARPROC dl_funcptr;
#else
<<<<<<< HEAD
#if defined(PYOS_OS2) && !defined(PYCC_GCC)
#include <os2.h>
typedef int (* APIENTRY dl_funcptr)(void);
#else
=======
>>>>>>> 9aa47e58
typedef void (*dl_funcptr)(void);
#endif


#ifdef __cplusplus
}
#endif
#endif /* !Py_IMPORTDL_H */<|MERGE_RESOLUTION|>--- conflicted
+++ resolved
@@ -17,13 +17,6 @@
 #include <windows.h>
 typedef FARPROC dl_funcptr;
 #else
-<<<<<<< HEAD
-#if defined(PYOS_OS2) && !defined(PYCC_GCC)
-#include <os2.h>
-typedef int (* APIENTRY dl_funcptr)(void);
-#else
-=======
->>>>>>> 9aa47e58
 typedef void (*dl_funcptr)(void);
 #endif
 
