--- conflicted
+++ resolved
@@ -1,18 +1,13 @@
 /* -*- Mode: C; c-file-style: "python" -*- */
 
 #include <Python.h>
-<<<<<<< HEAD
-#include "pycore_dtoa.h"
-#include <locale.h>
-#ifdef __EMX__
+#include "pycore_dtoa.h"          // _Py_dg_strtod()
+#include "pycore_pymath.h"        // _PY_SHORT_FLOAT_REPR
+
+#include <locale.h>               // localeconv()
+#ifdef __OS2__
 #include <float.h>
 #endif
-=======
-#include "pycore_dtoa.h"          // _Py_dg_strtod()
-#include "pycore_pymath.h"        // _PY_SHORT_FLOAT_REPR
-
-#include <locale.h>               // localeconv()
->>>>>>> 1f9ea486
 
 /* Case-insensitive string match used for nan and inf detection; t should be
    lower-case.  Returns 1 for a successful match, 0 otherwise. */
