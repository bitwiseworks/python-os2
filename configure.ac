--- conflicted
+++ resolved
@@ -366,6 +366,7 @@
 	linux*) MACHDEP="linux";;
 	cygwin*) MACHDEP="cygwin";;
 	darwin*) MACHDEP="darwin";;
+	os2*|OS/2*|emx*) MACHDEP="os2knix";;
 	'')	MACHDEP="unknown";;
     esac
 
@@ -695,15 +696,6 @@
 AC_DEFINE_UNQUOTED([_PYTHONFRAMEWORK], ["${PYTHONFRAMEWORK}"],
                    [framework name])
 
-<<<<<<< HEAD
-    case $MACHDEP in
-	aix*) MACHDEP="aix";;
-	linux*) MACHDEP="linux";;
-	cygwin*) MACHDEP="cygwin";;
-	darwin*) MACHDEP="darwin";;
-	os2*|OS/2*|emx*) MACHDEP="os2knix";;
-	'')	MACHDEP="unknown";;
-=======
 dnl quadrigraphs "@<:@" and "@:>@" produce "[" and "]" in the output
 AC_MSG_CHECKING([for --with-app-store-compliance])
 AC_ARG_WITH(
@@ -728,7 +720,6 @@
       APP_STORE_COMPLIANCE_PATCH="${withval}"
       AC_MSG_RESULT([applying custom app store compliance patch])
       ;;
->>>>>>> 1f9ea486
     esac
   ],[
     case $ac_sys_system in
@@ -1401,17 +1392,6 @@
 #
 # LDVERSION is the shared library version number, normally the Python version
 # with the ABI build flags appended.
-<<<<<<< HEAD
-AC_SUBST(LDLIBRARY)
-AC_SUBST(DLLLIBRARY)
-AC_SUBST(BLDLIBRARY)
-AC_SUBST(PY3LIBRARY)
-AC_SUBST(LDLIBRARYDIR)
-AC_SUBST(INSTSONAME)
-AC_SUBST(RUNSHARED)
-AC_SUBST(LDVERSION)
-AC_SUBST(CONDENSED_VERSION)
-=======
 AC_SUBST([LDLIBRARY])
 AC_SUBST([DLLLIBRARY])
 AC_SUBST([BLDLIBRARY])
@@ -1420,7 +1400,7 @@
 AC_SUBST([INSTSONAME])
 AC_SUBST([RUNSHARED])
 AC_SUBST([LDVERSION])
->>>>>>> 1f9ea486
+AC_SUBST(CONDENSED_VERSION)
 LDLIBRARY="$LIBRARY"
 BLDLIBRARY='$(LDLIBRARY)'
 INSTSONAME='$(LDLIBRARY)'
@@ -1617,22 +1597,16 @@
       LDLIBRARY='libpython$(LDVERSION).dylib'
       ;;
     AIX*)
-<<<<<<< HEAD
-	LDLIBRARY='libpython$(LDVERSION).so'
-	RUNSHARED=LIBPATH=`pwd`${LIBPATH:+:${LIBPATH}}
-	;;
-    OS/2*|os2*|*emx*)
-	LDLIBRARY='python$(LDVERSION)_dll.a'
-	BLDLIBRARY='-L. -lpython$(LDVERSION)'
-	RUNSHARED=BEGINLIBPATH="'`pwd`;$BEGINLIBPATH'"
-        CONDENSED_VERSION=`echo "${LDVERSION}" | tr -d .,`
-	DLLLIBRARY='python$(CONDENSED_VERSION).dll'
-	;;
-=======
       LDLIBRARY='libpython$(LDVERSION).so'
       RUNSHARED=LIBPATH=`pwd`${LIBPATH:+:${LIBPATH}}
       ;;
->>>>>>> 1f9ea486
+    OS/2*|os2*|*emx*)
+      LDLIBRARY='python$(LDVERSION)_dll.a'
+      BLDLIBRARY='-L. -lpython$(LDVERSION)'
+      RUNSHARED=BEGINLIBPATH="'`pwd`;$BEGINLIBPATH'"
+      CONDENSED_VERSION=`echo "${LDVERSION}" | tr -d .,`
+      DLLLIBRARY='python$(CONDENSED_VERSION).dll'
+	;;
 
   esac
 else # shared is disabled
@@ -2661,151 +2635,11 @@
               [CFLAGS_NODIST="$CFLAGS_NODIST -Werror=implicit-function-declaration"])
 
      ac_save_cc="$CC"
-<<<<<<< HEAD
-     CC="$CC -Wunused-parameter -Werror"
-     AC_CACHE_VAL(ac_cv_disable_unused_parameter_warning,
-       AC_COMPILE_IFELSE(
-         [
-           AC_LANG_PROGRAM([[]], [[]])
-         ],[
-           ac_cv_disable_unused_parameter_warning=yes
-         ],[
-           ac_cv_disable_unused_parameter_warning=no
-         ]))
-     CC="$ac_save_cc"
-    AC_MSG_RESULT($ac_cv_disable_unused_parameter_warning)
-
-    if test $ac_cv_disable_unused_parameter_warning = yes
-    then
-      CFLAGS_NODIST="$CFLAGS_NODIST -Wno-unused-parameter"
-    fi
-
-    AC_MSG_CHECKING(if we can turn off $CC missing field initializers warning)
-     ac_save_cc="$CC"
-     CC="$CC -Wmissing-field-initializers -Werror"
-     AC_CACHE_VAL(ac_cv_disable_missing_field_initializers,
-       AC_COMPILE_IFELSE(
-         [
-           AC_LANG_PROGRAM([[]], [[]])
-         ],[
-           ac_cv_disable_missing_field_initializers=yes
-         ],[
-           ac_cv_disable_missing_field_initializers=no
-         ]))
-     CC="$ac_save_cc"
-    AC_MSG_RESULT($ac_cv_disable_missing_field_initializers)
-
-    if test $ac_cv_disable_missing_field_initializers = yes
-    then
-      CFLAGS_NODIST="$CFLAGS_NODIST -Wno-missing-field-initializers"
-    fi
-
-    AC_MSG_CHECKING(if we can turn on $CC mixed sign comparison warning)
-     ac_save_cc="$CC"
-     CC="$CC -Wsign-compare"
-     save_CFLAGS="$CFLAGS"
-     AC_CACHE_VAL(ac_cv_enable_sign_compare_warning,
-       AC_COMPILE_IFELSE(
-         [
-	   AC_LANG_PROGRAM([[]], [[]])
-	 ],[
-           ac_cv_enable_sign_compare_warning=yes
-	 ],[
-           ac_cv_enable_sign_compare_warning=no
-	 ]))
-     CFLAGS="$save_CFLAGS"
-     CC="$ac_save_cc"
-    AC_MSG_RESULT($ac_cv_enable_sign_compare_warning)
-
-    if test $ac_cv_enable_sign_compare_warning = yes
-    then
-      BASECFLAGS="$BASECFLAGS -Wsign-compare"
-    fi
-
-    AC_MSG_CHECKING(if we can turn on $CC unreachable code warning)
-     ac_save_cc="$CC"
-     CC="$CC -Wunreachable-code"
-     save_CFLAGS="$CFLAGS"
-     AC_CACHE_VAL(ac_cv_enable_unreachable_code_warning,
-       AC_COMPILE_IFELSE(
-         [
-	   AC_LANG_PROGRAM([[]], [[]])
-	 ],[
-           ac_cv_enable_unreachable_code_warning=yes
-	 ],[
-           ac_cv_enable_unreachable_code_warning=no
-	 ]))
-     CFLAGS="$save_CFLAGS"
-     CC="$ac_save_cc"
-
-    # Don't enable unreachable code warning in debug mode, since it usually
-    # results in non-standard code paths.
-    # Issue #24324: Unfortunately, the unreachable code warning does not work
-    # correctly on gcc and has been silently removed from the compiler.
-    # It is supported on clang but on OS X systems gcc may be an alias
-    # for clang.  Try to determine if the compiler is not really gcc and,
-    # if so, only then enable the warning.
-    if test $ac_cv_enable_unreachable_code_warning = yes && \
-        test "$Py_DEBUG" != "true" && \
-        test -z "`$CC --version 2>/dev/null | grep 'Free Software Foundation'`"
-    then
-      BASECFLAGS="$BASECFLAGS -Wunreachable-code"
-    else
-      ac_cv_enable_unreachable_code_warning=no
-    fi
-    AC_MSG_RESULT($ac_cv_enable_unreachable_code_warning)
-
-    AC_MSG_CHECKING(if we can turn on $CC strict-prototypes warning)
-     ac_save_cc="$CC"
-     CC="$CC -Werror -Wstrict-prototypes"
-     AC_CACHE_VAL(ac_cv_enable_enable_strict_prototypes_warning,
-       AC_COMPILE_IFELSE(
-         [
-       AC_LANG_PROGRAM([[]], [[]])
-     ],[
-       ac_cv_enable_strict_prototypes_warning=yes
-     ],[
-       ac_cv_enable_strict_prototypes_warning=no
-     ]))
-     CC="$ac_save_cc"
-    AC_MSG_RESULT($ac_cv_enable_strict_prototypes_warning)
-
-    if test $ac_cv_enable_strict_prototypes_warning = yes
-    then
-      CFLAGS_NODIST="$CFLAGS_NODIST -Wstrict-prototypes"
-    fi
-
-    AC_MSG_CHECKING(if we can make implicit function declaration an error in $CC)
-     ac_save_cc="$CC"
-     CC="$CC -Werror=implicit-function-declaration"
-     AC_CACHE_VAL(ac_cv_enable_implicit_function_declaration_error,
-       AC_COMPILE_IFELSE(
-         [
-	   AC_LANG_PROGRAM([[]], [[]])
-	 ],[
-           ac_cv_enable_implicit_function_declaration_error=yes
-	 ],[
-           ac_cv_enable_implicit_function_declaration_error=no
-	 ]))
-     CC="$ac_save_cc"
-    AC_MSG_RESULT($ac_cv_enable_implicit_function_declaration_error)
-
-    if test $ac_cv_enable_implicit_function_declaration_error = yes
-    then
-      CFLAGS_NODIST="$CFLAGS_NODIST -Werror=implicit-function-declaration"
-    fi
-
-    # no visibility cflag on OS/2 please.
-    if test "$MACHDEP" != os2knix; then
-
-    AC_MSG_CHECKING(if we can use visibility in $CC)
-     ac_save_cc="$CC"
-     CC="$CC -fvisibility=hidden"
-     AC_CACHE_VAL(ac_cv_enable_visibility,
-=======
+     # no visibility cflag on OS/2 please.
+     if test "$MACHDEP" != os2knix; then
+
      CC="$CC -fvisibility=hidden"
      AC_CACHE_CHECK([if we can use visibility in $CC], [ac_cv_enable_visibility],
->>>>>>> 1f9ea486
        AC_COMPILE_IFELSE(
          [
 	   AC_LANG_PROGRAM([[]], [[]])
@@ -3577,13 +3411,8 @@
 AC_SUBST([LINKFORSHARED])
 
 # SHLIB_SUFFIX is the extension of shared libraries `(including the dot!)
-<<<<<<< HEAD
 # -- usually .so, .sl on HP-UX, .dll on Cygwin and OS/2
-AC_MSG_CHECKING(the extension of shared libraries)
-=======
-# -- usually .so, .sl on HP-UX, .dll on Cygwin
 AC_MSG_CHECKING([the extension of shared libraries])
->>>>>>> 1f9ea486
 if test -z "$SHLIB_SUFFIX"; then
 	case $ac_sys_system in
 	hp*|HP*)
@@ -4106,14 +3935,8 @@
   ;;
   *)
 TZPATH="/usr/share/zoneinfo:/usr/lib/zoneinfo:/usr/share/lib/zoneinfo:/etc/zoneinfo"
-<<<<<<< HEAD
   ;;
   esac
-AC_MSG_CHECKING(for --with-tzpath)
-AC_ARG_WITH(tzpath,
-            AS_HELP_STRING([--with-tzpath=<list of absolute paths separated by pathsep>]
-                           [Select the default time zone search path for zoneinfo.TZPATH]),
-=======
 AC_MSG_CHECKING([for --with-tzpath])
 AC_ARG_WITH(
   [tzpath],
@@ -4121,7 +3944,6 @@
     [--with-tzpath=<list of absolute paths separated by pathsep>],
     [Select the default time zone search path for zoneinfo.TZPATH]
   )],
->>>>>>> 1f9ea486
 [
 case "$withval" in
     yes)
@@ -5315,33 +5137,6 @@
 fi
 
 # checks for library functions
-<<<<<<< HEAD
-AC_CHECK_FUNCS(alarm accept4 setitimer getitimer bind_textdomain_codeset chown \
- clock confstr copy_file_range ctermid dup3 execv explicit_bzero explicit_memset \
- faccessat fchmod fchmodat fchown fchownat \
- fdwalk fexecve fdopendir fork fpathconf fstatat ftime ftruncate futimesat \
- futimens futimes gai_strerror getentropy \
- getgrgid_r getgrnam_r \
- getgrouplist getgroups getlogin getloadavg getpeername getpgid getpid \
- getpriority getresuid getresgid getpwent getpwnam_r getpwuid_r getspnam getspent getsid getwd \
- if_nameindex \
- initgroups kill killpg lchown lockf linkat lstat lutimes \
- memrchr mbrtowc mkdirat mkfifo \
- madvise mkfifoat mknod mknodat mktime mremap nice openat pathconf pause pipe2 plock poll \
- posix_fallocate posix_fadvise posix_spawn posix_spawnp pread preadv preadv2 \
- pthread_condattr_setclock pthread_init pthread_kill pwrite pwritev pwritev2 \
- readlink readlinkat readv realpath renameat \
- sem_open sem_timedwait sem_clockwait sem_getvalue sem_unlink sendfile setegid seteuid \
- setgid sethostname \
- setlocale setregid setreuid setresuid setresgid setsid setpgid setpgrp setpriority setuid setvbuf \
- sched_get_priority_max sched_setaffinity sched_setscheduler sched_setparam \
- sched_rr_get_interval \
- sigaction sigaltstack sigfillset siginterrupt sigpending sigrelse \
- sigtimedwait sigwait sigwaitinfo snprintf strftime strlcpy strsignal symlinkat sync \
- sysconf tcgetpgrp tcsetpgrp tempnam timegm times tmpfile tmpnam tmpnam_r \
- truncate uname unlinkat utimensat utimes waitid waitpid wait3 wait4 \
- wcscoll wcsftime wcsxfrm wmemcmp writev _getpty rtpSpawn)
-=======
 AC_CHECK_FUNCS([ \
   accept4 alarm bind_textdomain_codeset chmod chown clock closefrom close_range confstr \
   copy_file_range ctermid dup dup3 execv explicit_bzero explicit_memset \
@@ -5353,7 +5148,7 @@
   getpwent getpwnam_r getpwuid getpwuid_r getresgid getresuid getrusage getsid getspent \
   getspnam getuid getwd grantpt if_nameindex initgroups kill killpg lchown linkat \
   lockf lstat lutimes madvise mbrtowc memrchr mkdirat mkfifo mkfifoat \
-  mknod mknodat mktime mmap mremap nice openat opendir pathconf pause pipe \
+  mknod mknodat mktime mremap nice openat opendir pathconf pause pipe \
   pipe2 plock poll posix_fadvise posix_fallocate posix_openpt posix_spawn posix_spawnp \
   posix_spawn_file_actions_addclosefrom_np \
   pread preadv preadv2 process_vm_readv pthread_cond_timedwait_relative_np pthread_condattr_setclock pthread_init \
@@ -5369,7 +5164,6 @@
   tmpnam tmpnam_r truncate ttyname_r umask uname unlinkat unlockpt utimensat utimes vfork \
   wait wait3 wait4 waitid waitpid wcscoll wcsftime wcsxfrm wmemcmp writev \
 ])
->>>>>>> 1f9ea486
 
 # Force lchmod off for Linux. Linux disallows changing the mode of symbolic
 # links. Some libc implementations have a stub lchmod implementation that always
@@ -5378,18 +5172,11 @@
   AC_CHECK_FUNCS([lchmod])
 fi
 
-<<<<<<< HEAD
 # Force mmap off for OS/2.
 if test "$MACHDEP" != os2knix; then
   AC_CHECK_FUNCS(mmap)
 fi
 
-AC_CHECK_DECL(dirfd,
-    AC_DEFINE(HAVE_DIRFD, 1,
-              Define if you have the 'dirfd' function or macro.), ,
-      [#include <sys/types.h>
-       #include <dirent.h>])
-=======
 # iOS defines some system methods that can be linked (so they are
 # found by configure), but either raise a compilation error (because the
 # header definition prevents usage - autoconf doesn't use the headers), or
@@ -5404,7 +5191,6 @@
               [],
               [@%:@include <sys/types.h>
                @%:@include <dirent.h>])
->>>>>>> 1f9ea486
 
 # For some functions, having a definition is not sufficient, since
 # we want to take their address.
@@ -5921,33 +5707,12 @@
     [Define this if your time.h defines altzone.])
 fi
 
-<<<<<<< HEAD
-was_it_defined=no
-AC_MSG_CHECKING(whether sys/select.h and sys/time.h may both be included)
+AC_CACHE_CHECK([for addrinfo], [ac_cv_struct_addrinfo],
 AC_COMPILE_IFELSE([AC_LANG_PROGRAM([[
-#include <sys/types.h>
-#include <sys/select.h>
-#include <sys/time.h>
-]], [[;]])],[
-  AC_DEFINE(SYS_SELECT_WITH_SYS_TIME, 1,
-  [Define if  you can safely include both <sys/select.h> and <sys/time.h>
-   (which you can't on SCO ODT 3.0).])
-  was_it_defined=yes
-],[])
-AC_MSG_RESULT($was_it_defined)
-
-AC_MSG_CHECKING(for addrinfo)
-AC_CACHE_VAL(ac_cv_struct_addrinfo,
-AC_COMPILE_IFELSE([AC_LANG_PROGRAM([[
-  #include <netdb.h>
-  #ifdef __OS2__
-  #include <libcx/net.h>
-  #endif
-  ]], [[struct addrinfo a]])],
-=======
-AC_CACHE_CHECK([for addrinfo], [ac_cv_struct_addrinfo],
-AC_COMPILE_IFELSE([AC_LANG_PROGRAM([[@%:@include <netdb.h>]], [[struct addrinfo a]])],
->>>>>>> 1f9ea486
+#ifdef __OS2__
+#include <libcx/net.h>
+#endif
+@%:@include <netdb.h>]], [[struct addrinfo a]])],
   [ac_cv_struct_addrinfo=yes],
   [ac_cv_struct_addrinfo=no]))
 if test $ac_cv_struct_addrinfo = yes; then
@@ -7219,12 +6984,8 @@
     [Define if the system reports an invalid PIPE_BUF value.]) ;;
 esac
 
-<<<<<<< HEAD
-AC_SUBST(THREADHEADERS)
-=======
 
 AC_SUBST([THREADHEADERS])
->>>>>>> 1f9ea486
 
 for h in `(cd $srcdir;echo Python/thread_*.h)`
 do
