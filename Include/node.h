
/* Parse tree node interface */

#ifndef Py_NODE_H
#define Py_NODE_H
#ifdef __cplusplus
extern "C" {
#endif

typedef struct _node {
    short		n_type;
    char		*n_str;
    int			n_lineno;
    int			n_col_offset;
    int			n_nchildren;
    struct _node	*n_child;
} node;

PyAPI_FUNC(node *) PyNode_New(int type);
PyAPI_FUNC(int) PyNode_AddChild(node *n, int type,
                                      char *str, int lineno, int col_offset);
PyAPI_FUNC(void) PyNode_Free(node *n);
<<<<<<< HEAD
#ifndef Py_LIMITED_API
PyAPI_FUNC(Py_ssize_t) _PyNode_SizeOf(node *n);
#endif
=======
PyAPI_FUNC(Py_ssize_t) _PyNode_SizeOf(node *n);
>>>>>>> 847a8408

/* Node access functions */
#define NCH(n)		((n)->n_nchildren)
	
#define CHILD(n, i)	(&(n)->n_child[i])
#define RCHILD(n, i)	(CHILD(n, NCH(n) + i))
#define TYPE(n)		((n)->n_type)
#define STR(n)		((n)->n_str)

/* Assert that the type of a node is what we expect */
#define REQ(n, type) assert(TYPE(n) == (type))

PyAPI_FUNC(void) PyNode_ListTree(node *);

#ifdef __cplusplus
}
#endif
#endif /* !Py_NODE_H */<|MERGE_RESOLUTION|>--- conflicted
+++ resolved
@@ -20,13 +20,7 @@
 PyAPI_FUNC(int) PyNode_AddChild(node *n, int type,
                                       char *str, int lineno, int col_offset);
 PyAPI_FUNC(void) PyNode_Free(node *n);
-<<<<<<< HEAD
-#ifndef Py_LIMITED_API
 PyAPI_FUNC(Py_ssize_t) _PyNode_SizeOf(node *n);
-#endif
-=======
-PyAPI_FUNC(Py_ssize_t) _PyNode_SizeOf(node *n);
->>>>>>> 847a8408
 
 /* Node access functions */
 #define NCH(n)		((n)->n_nchildren)
