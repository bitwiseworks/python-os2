--- conflicted
+++ resolved
@@ -8,16 +8,10 @@
 #   include <sys/socket.h>
 # endif
 # include <netinet/in.h>
-<<<<<<< HEAD
-# if !defined(__CYGWIN__)
-#  include <netinet/tcp.h>
-# endif
+# include <netinet/tcp.h>
 #ifdef __OS2__
 #include <libcx/net.h>
 #endif
-=======
-# include <netinet/tcp.h>
->>>>>>> 1f9ea486
 
 #else /* MS_WINDOWS */
 # include <winsock2.h>
