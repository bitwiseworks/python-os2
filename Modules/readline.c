--- conflicted
+++ resolved
@@ -10,25 +10,18 @@
 
 /* Standard definitions */
 #include "Python.h"
-<<<<<<< HEAD
-#include <stddef.h>
-#include <signal.h>
-#ifdef __OS2__
-#include <setjmp.h>
-#endif
-#include <errno.h>
-#include <sys/time.h>
-=======
 #include "pycore_pylifecycle.h"   // _Py_SetLocaleFromEnv()
 
 #include <errno.h>                // errno
 #include <signal.h>               // SIGWINCH
 #include <stdlib.h>               // free()
 #include <string.h>               // strdup()
+#ifdef __OS2__
+#include <setjmp.h>
+#endif
 #ifdef HAVE_SYS_SELECT_H
 #  include <sys/select.h>         // select()
 #endif
->>>>>>> 1f9ea486
 
 #if defined(HAVE_SETLOCALE)
 /* GNU readline() mistakenly sets the LC_CTYPE locale.
