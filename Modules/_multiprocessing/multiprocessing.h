#ifndef MULTIPROCESSING_H
#define MULTIPROCESSING_H

#ifndef Py_BUILD_CORE_BUILTIN
#  define Py_BUILD_CORE_MODULE 1
#endif

#include "Python.h"
#include "structmember.h"
#include "pythread.h"
#include "pycore_signal.h"        // _PyOS_IsMainThread()

#ifndef MS_WINDOWS
#  include <unistd.h>             // sysconf()
#endif

/*
 * Platform includes and definitions
 */

#ifdef MS_WINDOWS
#  ifndef WIN32_LEAN_AND_MEAN
#    define WIN32_LEAN_AND_MEAN
#  endif
#  include <windows.h>
#  include <winsock2.h>
#  include <process.h>               /* getpid() */
#  ifdef Py_DEBUG
#    include <crtdbg.h>
#  endif
#  define SEM_HANDLE HANDLE
#  define SEM_VALUE_MAX LONG_MAX
#  define HAVE_MP_SEMAPHORE
#else
#  include <fcntl.h>                 /* O_CREAT and O_EXCL */
<<<<<<< HEAD
#  if defined(HAVE_SEM_OPEN) && !defined(POSIX_SEMAPHORES_NOT_ENABLED) || defined(__OS2__)
=======
#  if defined(HAVE_SEM_OPEN) && !defined(POSIX_SEMAPHORES_NOT_ENABLED)
#    define HAVE_MP_SEMAPHORE
>>>>>>> 1f9ea486
#    include <semaphore.h>
     typedef sem_t *SEM_HANDLE;
#  endif
#endif

/*
 * Issue 3110 - Solaris does not define SEM_VALUE_MAX
 */
#ifndef SEM_VALUE_MAX
    #if defined(HAVE_SYSCONF) && defined(_SC_SEM_VALUE_MAX)
        # define SEM_VALUE_MAX sysconf(_SC_SEM_VALUE_MAX)
    #elif defined(_SEM_VALUE_MAX)
        # define SEM_VALUE_MAX _SEM_VALUE_MAX
    #elif defined(_POSIX_SEM_VALUE_MAX)
        # define SEM_VALUE_MAX _POSIX_SEM_VALUE_MAX
    #else
        # define SEM_VALUE_MAX INT_MAX
    #endif
#endif


/*
 * Format codes
 */

#if SIZEOF_VOID_P == SIZEOF_LONG
#  define F_POINTER "k"
#  define T_POINTER T_ULONG
#elif SIZEOF_VOID_P == SIZEOF_LONG_LONG
#  define F_POINTER "K"
#  define T_POINTER T_ULONGLONG
#else
#  error "can't find format code for unsigned integer of same size as void*"
#endif

#ifdef MS_WINDOWS
#  define F_HANDLE F_POINTER
#  define T_HANDLE T_POINTER
#  define F_SEM_HANDLE F_HANDLE
#  define T_SEM_HANDLE T_HANDLE
#else
#  define F_HANDLE "i"
#  define T_HANDLE T_INT
#  define F_SEM_HANDLE F_POINTER
#  define T_SEM_HANDLE T_POINTER
#endif

/*
 * Error codes which can be returned by functions called without GIL
 */

#define MP_SUCCESS (0)
#define MP_STANDARD_ERROR (-1)
#define MP_MEMORY_ERROR (-1001)
#define MP_SOCKET_ERROR (-1002)
#define MP_EXCEPTION_HAS_BEEN_SET (-1003)

PyObject *_PyMp_SetError(PyObject *Type, int num);

/*
 * Externs - not all will really exist on all platforms
 */

extern PyType_Spec _PyMp_SemLockType_spec;
extern PyObject *_PyMp_sem_unlink(const char *name);

#endif /* MULTIPROCESSING_H */<|MERGE_RESOLUTION|>--- conflicted
+++ resolved
@@ -33,12 +33,8 @@
 #  define HAVE_MP_SEMAPHORE
 #else
 #  include <fcntl.h>                 /* O_CREAT and O_EXCL */
-<<<<<<< HEAD
 #  if defined(HAVE_SEM_OPEN) && !defined(POSIX_SEMAPHORES_NOT_ENABLED) || defined(__OS2__)
-=======
-#  if defined(HAVE_SEM_OPEN) && !defined(POSIX_SEMAPHORES_NOT_ENABLED)
 #    define HAVE_MP_SEMAPHORE
->>>>>>> 1f9ea486
 #    include <semaphore.h>
      typedef sem_t *SEM_HANDLE;
 #  endif
