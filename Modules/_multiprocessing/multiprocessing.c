--- conflicted
+++ resolved
@@ -181,13 +181,8 @@
     _MULTIPROCESSING_RECV_METHODDEF
     _MULTIPROCESSING_SEND_METHODDEF
 #endif
-<<<<<<< HEAD
-#if !defined(POSIX_SEMAPHORES_NOT_ENABLED) && !defined(__ANDROID__) || defined(__OS2__)
-    {"sem_unlink", _PyMp_sem_unlink, METH_VARARGS, ""},
-=======
-#if !defined(POSIX_SEMAPHORES_NOT_ENABLED)
+#if !defined(POSIX_SEMAPHORES_NOT_ENABLED) || defined(__OS2__)
     _MULTIPROCESSING_SEM_UNLINK_METHODDEF
->>>>>>> 1f9ea486
 #endif
     {NULL}
 };
