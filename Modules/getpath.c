--- conflicted
+++ resolved
@@ -34,75 +34,9 @@
 #define PYTHONPATH NULL
 #endif
 
-<<<<<<< HEAD
-#define BUILD_LANDMARK L"Modules/Setup.local"
-
-#define DECODE_LOCALE_ERR(NAME, LEN) \
-    ((LEN) == (size_t)-2) \
-     ? _PyStatus_ERR("cannot decode " NAME) \
-     : _PyStatus_NO_MEMORY()
-
-#define PATHLEN_ERR() _PyStatus_ERR("path configuration: path too long")
-
-typedef struct {
-    wchar_t *path_env;                 /* PATH environment variable */
-
-    wchar_t *pythonpath_macro;         /* PYTHONPATH macro */
-    wchar_t *prefix_macro;             /* PREFIX macro */
-    wchar_t *exec_prefix_macro;        /* EXEC_PREFIX macro */
-    wchar_t *vpath_macro;              /* VPATH macro */
-
-    wchar_t *lib_python;               /* <platlibdir> / "pythonX.Y" */
-
-    int prefix_found;         /* found platform independent libraries? */
-    int exec_prefix_found;    /* found the platform dependent libraries? */
-
-    int warnings;
-    const wchar_t *pythonpath_env;
-    const wchar_t *platlibdir;
-
-    wchar_t *argv0_path;
-    wchar_t *zip_path;
-    wchar_t *prefix;
-    wchar_t *exec_prefix;
-} PyCalculatePath;
-
-static const wchar_t delimiter[2] = {DELIM, '\0'};
-static const wchar_t separator[2] = {SEP, '\0'};
-
-
-/* Get file status. Encode the path to the locale encoding. */
-static int
-_Py_wstat(const wchar_t* path, struct stat *buf)
-{
-    int err;
-    char *fname;
-    fname = _Py_EncodeLocaleRaw(path, NULL);
-    if (fname == NULL) {
-        errno = EINVAL;
-        return -1;
-    }
-    err = stat(fname, buf);
-    PyMem_RawFree(fname);
-    return err;
-}
-
-
-static void
-reduce(wchar_t *dir)
-{
-    size_t i = wcslen(dir);
-    while (i > 0 && !IS_SEP(dir[i])) {
-        --i;
-    }
-    dir[i] = '\0';
-}
-
-=======
 #if !defined(PYDEBUGEXT)
 #define PYDEBUGEXT NULL
 #endif
->>>>>>> 1f9ea486
 
 #if !defined(PYWINVER)
 #ifdef MS_DLL_ID
@@ -113,7 +47,7 @@
 #endif
 
 #if !defined(EXE_SUFFIX)
-#if defined(MS_WINDOWS) || defined(__CYGWIN__) || defined(__MINGW32__)
+#if defined(MS_WINDOWS) || defined(__CYGWIN__) || defined(__MINGW32__) || defined(__OS2__)
 #define EXE_SUFFIX L".exe"
 #else
 #define EXE_SUFFIX NULL
@@ -132,31 +66,6 @@
     if (!PyArg_ParseTuple(args, "U", &pathobj)) {
         return NULL;
     }
-<<<<<<< HEAD
-    return 1;
-}
-
-
-/* Add a path component, by appending stuff to buffer.
-   buflen: 'buffer' length in characters including trailing NUL.
-
-   If path2 is empty:
-
-   - if path doesn't end with SEP and is not empty, add SEP to path
-   - otherwise, do nothing. */
-static PyStatus
-joinpath(wchar_t *path, const wchar_t *path2, size_t path_len)
-{
-    size_t n;
-    if (!_Py_isabs(path2)) {
-        n = wcslen(path);
-        if (n >= path_len) {
-            return PATHLEN_ERR();
-        }
-
-        if (n > 0 && !IS_SEP(path[n-1])) {
-            path[n++] = SEP;
-=======
     Py_ssize_t len;
     path = PyUnicode_AsWideCharString(pathobj, &len);
     if (path) {
@@ -166,7 +75,6 @@
             PyMem_RawFree((void *)abs);
         } else {
             PyErr_SetString(PyExc_OSError, "failed to make path absolute");
->>>>>>> 1f9ea486
         }
         PyMem_Free((void *)path);
     }
@@ -193,22 +101,8 @@
 static PyObject *
 getpath_dirname(PyObject *Py_UNUSED(self), PyObject *args)
 {
-<<<<<<< HEAD
-    if (_Py_isabs(path2)) {
-        return _PyMem_RawWcsdup(path2);
-    }
-
-    size_t len = wcslen(path);
-    int add_sep = (len > 0 && !IS_SEP(path[len - 1]));
-    len += add_sep;
-    len += wcslen(path2);
-
-    wchar_t *new_path = PyMem_RawMalloc((len + 1) * sizeof(wchar_t));
-    if (new_path == NULL) {
-=======
     PyObject *path;
     if (!PyArg_ParseTuple(args, "U", &path)) {
->>>>>>> 1f9ea486
         return NULL;
     }
     Py_ssize_t end = PyUnicode_GET_LENGTH(path);
@@ -241,18 +135,6 @@
 static PyObject *
 getpath_hassuffix(PyObject *Py_UNUSED(self), PyObject *args)
 {
-<<<<<<< HEAD
-    if (_Py_isabs(path)) {
-        if (safe_wcscpy(abs_path, path, abs_path_len) < 0) {
-            return PATHLEN_ERR();
-        }
-#ifdef ALTSEP
-        wchar_t *p;
-        p = (wchar_t *)path;
-        while ((p = wcschr(p, ALTSEP)))
-            *p++ = SEP;
-#endif
-=======
     PyObject *r = NULL;
     PyObject *pathobj;
     PyObject *suffixobj;
@@ -260,7 +142,6 @@
     const wchar_t *suffix;
     if (!PyArg_ParseTuple(args, "UU", &pathobj, &suffixobj)) {
         return NULL;
->>>>>>> 1f9ea486
     }
     Py_ssize_t len, suffixLen;
     path = PyUnicode_AsWideCharString(pathobj, &len);
@@ -268,7 +149,7 @@
         suffix = PyUnicode_AsWideCharString(suffixobj, &suffixLen);
         if (suffix) {
             if (suffixLen > len ||
-#ifdef MS_WINDOWS
+#if defined(MS_WINDOWS) || defined(__OS2__)
                 wcsicmp(&path[len - suffixLen], suffix) != 0
 #else
                 wcscmp(&path[len - suffixLen], suffix) != 0
@@ -278,18 +159,7 @@
             } else {
                 r = Py_NewRef(Py_True);
             }
-<<<<<<< HEAD
-            return _PyStatus_OK();
-        }
-        if (path[0] == '.' && IS_SEP(path[1])) {
-            path += 2;
-        }
-        PyStatus status = joinpath(abs_path, path, abs_path_len);
-        if (_PyStatus_EXCEPTION(status)) {
-            return status;
-=======
             PyMem_Free((void *)suffix);
->>>>>>> 1f9ea486
         }
         PyMem_Free((void *)path);
     }
@@ -331,55 +201,6 @@
     if (!PyArg_ParseTuple(args, "U", &pathobj)) {
         return NULL;
     }
-<<<<<<< HEAD
-
-    memcpy(pyc, filename, len * sizeof(wchar_t));
-    pyc[len] = L'c';
-    pyc[len + 1] = L'\0';
-    *result = isfile(pyc);
-
-    PyMem_RawFree(filename);
-    PyMem_RawFree(pyc);
-
-    return _PyStatus_OK();
-}
-
-
-#if defined(__CYGWIN__) || defined(__MINGW32__) || defined(__OS2__)
-#ifndef EXE_SUFFIX
-#define EXE_SUFFIX L".exe"
-#endif
-
-/* pathlen: 'path' length in characters including trailing NUL */
-static PyStatus
-add_exe_suffix(wchar_t **progpath_p)
-{
-    wchar_t *progpath = *progpath_p;
-
-    /* Check for already have an executable suffix */
-    size_t n = wcslen(progpath);
-    size_t s = wcslen(EXE_SUFFIX);
-#ifdef __OS2__
-    if (strncasecmp((const char *)EXE_SUFFIX, (const char *)progpath + n - s, s) == 0) {
-#else
-    if (wcsncasecmp(EXE_SUFFIX, progpath + n - s, s) == 0) {
-#endif
-        return _PyStatus_OK();
-    }
-
-    wchar_t *progpath2 = PyMem_RawMalloc((n + s + 1) * sizeof(wchar_t));
-    if (progpath2 == NULL) {
-        return _PyStatus_NO_MEMORY();
-    }
-
-    memcpy(progpath2, progpath, n * sizeof(wchar_t));
-    memcpy(progpath2 + n, EXE_SUFFIX, s * sizeof(wchar_t));
-    progpath2[n+s] = L'\0';
-
-    if (isxfile(progpath2)) {
-        PyMem_RawFree(*progpath_p);
-        *progpath_p = progpath2;
-=======
     path = PyUnicode_AsWideCharString(pathobj, NULL);
     if (path) {
 #ifdef MS_WINDOWS
@@ -391,7 +212,6 @@
         r = (_Py_wstat(path, &st) == 0) && S_ISREG(st.st_mode) ? Py_True : Py_False;
 #endif
         PyMem_Free((void *)path);
->>>>>>> 1f9ea486
     }
     return Py_XNewRef(r);
 }
@@ -548,31 +368,10 @@
         return NULL;
     }
 
-<<<<<<< HEAD
-        if (isxfile(abs_path)) {
-            *abs_path_p = abs_path;
-            return _PyStatus_OK();
-        }
-
-#ifdef __OS2__ // search with .exe as well
-        add_exe_suffix(&abs_path);
-        if (isxfile(abs_path)) {
-            *abs_path_p = abs_path;
-            return _PyStatus_OK();
-        }
-#endif
-        PyMem_RawFree(abs_path);
-
-        if (!delim) {
-            break;
-        }
-        path_env = delim + 1;
-=======
     size_t cb = fread(buffer, 1, MAX_FILE, fp);
     fclose(fp);
     if (!cb) {
         return r;
->>>>>>> 1f9ea486
     }
     if (cb >= MAX_FILE) {
         Py_DECREF(r);
@@ -583,63 +382,12 @@
     buffer[cb] = '\0';
 
     size_t len;
-<<<<<<< HEAD
-    *abs_path_p = Py_DecodeLocale(execpath, &len);
-    if (*abs_path_p == NULL) {
-        return DECODE_LOCALE_ERR("executable path", len);
-    }
-    return _PyStatus_OK();
-}
-#endif  /* __APPLE__ */
-
-
-static PyStatus
-calculate_program_impl(PyCalculatePath *calculate, _PyPathConfig *pathconfig)
-{
-    assert(pathconfig->program_full_path == NULL);
-
-    PyStatus status;
-
-    /* If there is no slash in the argv0 path, then we have to
-     * assume python is on the user's $PATH, since there's no
-     * other way to find a directory to start the search from.  If
-     * $PATH isn't exported, you lose.
-     */
-    if (wcschr(pathconfig->program_name, SEP)) {
-        pathconfig->program_full_path = _PyMem_RawWcsdup(pathconfig->program_name);
-        if (pathconfig->program_full_path == NULL) {
-            return _PyStatus_NO_MEMORY();
-        }
-        return _PyStatus_OK();
-    }
-
-#ifdef ALTSEP
-    if (wcschr(pathconfig->program_name, ALTSEP)) {
-        pathconfig->program_full_path = _PyMem_RawWcsdup(pathconfig->program_name);
-        if (pathconfig->program_full_path == NULL) {
-            return _PyStatus_NO_MEMORY();
-        }
-        return _PyStatus_OK();
-    }
-#endif
-
-#ifdef __APPLE__
-    wchar_t *abs_path = NULL;
-    status = calculate_program_macos(&abs_path);
-    if (_PyStatus_EXCEPTION(status)) {
-        return status;
-    }
-    if (abs_path) {
-        pathconfig->program_full_path = abs_path;
-        return _PyStatus_OK();
-=======
     wchar_t *wbuffer = _Py_DecodeUTF8_surrogateescape(buffer, cb, &len);
     PyMem_Free((void *)buffer);
     if (!wbuffer) {
         Py_DECREF(r);
         PyErr_NoMemory();
         return NULL;
->>>>>>> 1f9ea486
     }
 
     wchar_t *p1 = wbuffer;
@@ -677,31 +425,6 @@
     if (!PyArg_ParseTuple(args, "U", &pathobj)) {
         return NULL;
     }
-<<<<<<< HEAD
-
-    if (pathconfig->program_full_path[0] != '\0') {
-        /* program_full_path is not empty */
-
-        /* Make sure that program_full_path is an absolute path */
-        if (!_Py_isabs(pathconfig->program_full_path)) {
-            status = absolutize(&pathconfig->program_full_path);
-            if (_PyStatus_EXCEPTION(status)) {
-                return status;
-            }
-        }
-
-#if defined(__CYGWIN__) || defined(__MINGW32__) || defined(__OS2__)
-        /* For these platforms it is necessary to ensure that the .exe suffix
-         * is appended to the filename, otherwise there is potential for
-         * sys.executable to return the name of a directory under the same
-         * path (bpo-28441).
-         */
-        status = add_exe_suffix(&pathconfig->program_full_path);
-        if (_PyStatus_EXCEPTION(status)) {
-            return status;
-        }
-#endif
-=======
 #if defined(HAVE_READLINK)
     /* This readlink calculation only resolves a symlinked file, and
        does not resolve any path segments. This is consistent with
@@ -712,7 +435,6 @@
     wchar_t *path = PyUnicode_AsWideCharString(pathobj, NULL);
     if (!path) {
         goto done;
->>>>>>> 1f9ea486
     }
     wchar_t *path2 = _PyMem_RawWcsdup(path);
     PyMem_Free((void *)path);
@@ -1023,15 +745,6 @@
 }
 
 
-<<<<<<< HEAD
-        if (!_Py_isabs(defpath)) {
-            wcscat(buf, calculate->prefix);
-            if (prefixsz >= 2 && !IS_SEP(calculate->prefix[prefixsz - 2]) &&
-                defpath[0] != (delim ? DELIM : L'\0'))
-            {
-                /* not empty */
-                wcscat(buf, separator);
-=======
 #ifdef MS_WINDOWS
 static int
 winmodule_to_dict(PyObject *dict, const char *key, HMODULE mod)
@@ -1043,7 +756,6 @@
             if (GetModuleFileNameW(mod, buffer, cch) == cch) {
                 PyMem_RawFree(buffer);
                 buffer = NULL;
->>>>>>> 1f9ea486
             }
         }
     }
@@ -1212,6 +924,8 @@
         !decode_to_dict(dict, "os_name", "nt") ||
 #elif defined(__APPLE__)
         !decode_to_dict(dict, "os_name", "darwin") ||
+#elif defined(__OS2__)
+        !decode_to_dict(dict, "os_name", "os2") ||
 #else
         !decode_to_dict(dict, "os_name", "posix") ||
 #endif
