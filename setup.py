--- conflicted
+++ resolved
@@ -65,6 +65,7 @@
 MACOS = (HOST_PLATFORM == 'darwin')
 AIX = (HOST_PLATFORM.startswith('aix'))
 VXWORKS = ('vxworks' in HOST_PLATFORM)
+OS2 = (HOST_PLATFORM.startswith('os2'))
 
 
 SUMMARY = """
@@ -773,7 +774,7 @@
             self.config_h_vars = sysconfig.parse_config_h(file)
 
         # Check for OS/2 which may have libraries in non-standard locations
-        if host_platform == 'os2knix':
+        if OS2:
             lib_dirs += ['/@unixroot/usr/lib']
             lib_dirs += os.getenv('LIBRARY_PATH', '').split(os.pathsep)
             inc_dirs += ['/@unixroot/usr/include']
@@ -1083,6 +1084,8 @@
         curses_enabled = True
         if curses_library.startswith('ncurses'):
             curses_libs = [curses_library]
+            if OS2:
+                curses_libs.append('tinfo')
             self.add(Extension('_curses', ['_cursesmodule.c'],
                                include_dirs=curses_includes,
                                define_macros=curses_defines,
@@ -1164,13 +1167,8 @@
         # versions of BerkeleyDB already installed.
 
         max_db_ver = (5, 3)
-<<<<<<< HEAD
-        min_db_ver = (4, 3)
-        db_setup_debug = True   # verbose debug prints from this script?
-=======
         min_db_ver = (3, 3)
         db_setup_debug = False   # verbose debug prints from this script?
->>>>>>> 9aa47e58
 
         def allow_db_ver(db_ver):
             """Returns a boolean if the given BerkeleyDB version is acceptable.
@@ -1563,66 +1561,6 @@
 
     def detect_platform_specific_exts(self):
         # Unix-only modules
-<<<<<<< HEAD
-        if host_platform not in ['win32']:
-            # Steen Lumholt's termios module
-            exts.append( Extension('termios', ['termios.c']) )
-            # Jeremy Hylton's rlimit interface
-            if host_platform not in ['atheos']:
-                exts.append( Extension('resource', ['resource.c']) )
-            else:
-                missing.append('resource')
-
-            # Sun yellow pages. Some systems have the functions in libc.
-            if (host_platform not in ['cygwin', 'atheos', 'qnx6', 'os2knix'] and
-                find_file('rpcsvc/yp_prot.h', inc_dirs, []) is not None):
-                if (self.compiler.find_library_file(lib_dirs, 'nsl')):
-                    libs = ['nsl']
-                else:
-                    libs = []
-                exts.append( Extension('nis', ['nismodule.c'],
-                                       libraries = libs) )
-            else:
-                missing.append('nis')
-        else:
-            missing.extend(['nis', 'resource', 'termios'])
-
-        # Curses support, requiring the System V version of curses, often
-        # provided by the ncurses library.
-        panel_library = 'panel'
-        if curses_library.startswith('ncurses'):
-            if curses_library == 'ncursesw':
-                # Bug 1464056: If _curses.so links with ncursesw,
-                # _curses_panel.so must link with panelw.
-                panel_library = 'panelw'
-            curses_libs = [curses_library]
-            if host_platform in ['os2emx', 'os2knix']:
-                curses_libs.append('tinfo')
-            exts.append( Extension('_curses', ['_cursesmodule.c'],
-                                   libraries = curses_libs) )
-        elif curses_library == 'curses' and host_platform != 'darwin':
-                # OSX has an old Berkeley curses, not good enough for
-                # the _curses module.
-            if (self.compiler.find_library_file(lib_dirs, 'terminfo')):
-                curses_libs = ['curses', 'terminfo']
-            elif (self.compiler.find_library_file(lib_dirs, 'termcap')):
-                curses_libs = ['curses', 'termcap']
-            else:
-                curses_libs = ['curses']
-
-            exts.append( Extension('_curses', ['_cursesmodule.c'],
-                                   libraries = curses_libs) )
-        else:
-            missing.append('_curses')
-
-        # If the curses module is enabled, check for the panel module
-        if (module_enabled(exts, '_curses') and
-            self.compiler.find_library_file(lib_dirs, panel_library)):
-            exts.append( Extension('_curses_panel', ['_curses_panel.c'],
-                                   libraries = [panel_library] + curses_libs) )
-        else:
-            missing.append('_curses_panel')
-=======
         if not MS_WINDOWS:
             if not VXWORKS:
                 # Steen Lumholt's termios module
@@ -1631,7 +1569,6 @@
             self.add(Extension('resource', ['resource.c']))
         else:
             self.missing.extend(['resource', 'termios'])
->>>>>>> 9aa47e58
 
         # Platform-specific libraries
         if HOST_PLATFORM.startswith(('linux', 'freebsd', 'gnukfreebsd')):
