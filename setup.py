--- conflicted
+++ resolved
@@ -65,13 +65,10 @@
 MACOS = (HOST_PLATFORM == 'darwin')
 AIX = (HOST_PLATFORM.startswith('aix'))
 VXWORKS = ('vxworks' in HOST_PLATFORM)
-<<<<<<< HEAD
 OS2 = (HOST_PLATFORM.startswith('os2'))
-=======
 CC = os.environ.get("CC")
 if not CC:
     CC = sysconfig.get_config_var("CC")
->>>>>>> 34a0133e
 
 
 SUMMARY = """
